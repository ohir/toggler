--- conflicted
+++ resolved
@@ -23,11 +23,7 @@
 ///
 /// Toggler is small, fast, and it has no dependecies.
 ///
-<<<<<<< HEAD
-/// Test coverage: **100.0%** (202 of 202 lines)
-=======
 /// Test coverage: **100.0%** (200 of 200 lines)
->>>>>>> 56aaa368
 library toggler;
 
 // this woodoo is insane
